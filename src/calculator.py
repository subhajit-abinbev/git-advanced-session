--- conflicted
+++ resolved
@@ -35,13 +35,10 @@
         >>> add(2.5, 1.5)
         4.0
     """
-<<<<<<< HEAD
     if not isinstance(a, (int, float)) or not isinstance(b, (int, float)):
         raise TypeError("Both arguments must be numbers (int or float)")
     
-=======
     logger.info(f"Adding {a} and {b}")
->>>>>>> 1f0c41f6
     return a + b
 
 
